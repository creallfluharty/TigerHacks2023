--- conflicted
+++ resolved
@@ -183,19 +183,11 @@
 		l1 = previousL1;
 		l2 = previousL2;
 	} else {
-<<<<<<< HEAD
-		l1 = vec2.mul(l1, orthoDirection, vec2.fromValues(-LINE_WIDTH, -LINE_WIDTH));
-		l1 = vec2.add(l1, leftPreviousPos, l1);
-
-		l2 = vec2.mul(l2, orthoDirection, vec2.fromValues(LINE_WIDTH, LINE_WIDTH));
-		l2 = vec2.add(l2, leftPreviousPos, l2);
-=======
 		vec2.scale(l1, orthoDirection, -LINE_WIDTH);
-		vec2.add(l1, previousPos, l1);
+		vec2.add(l1, leftPreviousPos, l1);
 
 		vec2.scale(l2, orthoDirection, LINE_WIDTH);
-		vec2.add(l2, previousPos, l2);
->>>>>>> 8111f847
+		vec2.add(l2, leftPreviousPos, l2);
 	}
 
 	let l3 = vec2.create();
@@ -206,8 +198,6 @@
 
 	vec2.scale(l4, orthoDirection, LINE_WIDTH);
 	vec2.add(l4, currentPos, l4);
-
-	console.log(`L1=${l1}, L2=${l2}, L3=${l3}, L4=${l4}`);
 
 	for (let vertex of [l1, l2, l3, l4]) {
 		vertexBatch.push(vertex[0] / CANVAS_WIDTH * 2 - 1);
